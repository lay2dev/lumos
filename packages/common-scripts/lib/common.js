--- conflicted
+++ resolved
@@ -17,11 +17,12 @@
   toAddress,
   amount,
   tipHeader,
-<<<<<<< HEAD
-  { config = undefined, requireToAddress = true, queryOptions = {} }
-=======
-  { config = undefined, requireToAddress = true, useLocktimeCellsFirst = true }
->>>>>>> 51bd2e93
+  {
+    config = undefined,
+    requireToAddress = true,
+    useLocktimeCellsFirst = true,
+    queryOptions = {},
+  } = {}
 ) {
   amount = BigInt(amount);
   let deductAmount = BigInt(amount);
