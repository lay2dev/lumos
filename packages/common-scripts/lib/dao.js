<<<<<<< HEAD
const {
  configs,
  parseAddress,
  minimalCellCapacity,
} = require("@ckb-lumos/helpers");
const { LINA } = configs;
const { core, values, utils, since: sinceUtils } = require("@ckb-lumos/base");
const { toBigUInt64LE, readBigUInt64LE } = utils;
const { parseSince } = sinceUtils;
=======
const { parseAddress } = require("@ckb-lumos/helpers");
const { core, values, utils } = require("@ckb-lumos/base");
const { getConfig } = require("@ckb-lumos/config-manager");
const { toBigUInt64LE } = utils;
>>>>>>> 68848e4c
const { normalizers, Reader, RPC } = require("ckb-js-toolkit");
const secp256k1Blake160 = require("./secp256k1_blake160");
const secp256k1Blake160Multisig = require("./secp256k1_blake160_multisig");

const DEPOSIT_DAO_DATA = "0x0000000000000000";
const DAO_LOCK_PERIOD_EPOCHS = BigInt(180);

// TODO: reject multisig with non absolute-epoch-number locktime lock
async function deposit(
  txSkeleton,
  fromInfo,
  toAddress,
  amount,
  { config = undefined } = {}
) {
  config = config || getConfig();
  const DAO_SCRIPT = config.SCRIPTS.DAO;
  if (!DAO_SCRIPT) {
    throw new Error("Provided config does not have DAO script setup!");
  }

  _checkFromInfoSince(fromInfo, config);

  // check and add cellDep if not exists
  txSkeleton = _addDaoCellDep(txSkeleton, config);

  if (!toAddress) {
    throw new Error("You must provide a to address!");
  }

  const toScript = parseAddress(toAddress, { config });
  const daoTypeScript = {
    code_hash: DAO_SCRIPT.CODE_HASH,
    hash_type: DAO_SCRIPT.HASH_TYPE,
    args: "0x",
  };

  txSkeleton = txSkeleton.update("outputs", (outputs) => {
    return outputs.push({
      cell_output: {
        capacity: "0x" + BigInt(amount).toString(16),
        lock: toScript,
        type: daoTypeScript,
      },
      data: DEPOSIT_DAO_DATA,
      out_point: null,
      block_hash: null,
    });
  });

  const outputIndex = txSkeleton.get("outputs").size - 1;

  // fix entry
  txSkeleton = txSkeleton.update("fixedEntries", (fixedEntries) => {
    return fixedEntries.push({
      field: "outputs",
      index: outputIndex,
    });
  });

  if (typeof fromInfo === "string") {
    const fromScript = parseAddress(fromInfo, { config });
    // address
    if (_isSecp256k1Blake160(fromScript, config)) {
      txSkeleton = await secp256k1Blake160.injectCapacity(
        txSkeleton,
        outputIndex,
        fromInfo,
        { config }
      );
    } else if (_isSecp256k1Blake160Multisig(fromScript, config)) {
      txSkeleton = await secp256k1Blake160Multisig.injectCapacity(
        txSkeleton,
        outputIndex,
        fromInfo,
        { config }
      );
    }
  } else if (fromInfo) {
    txSkeleton = await secp256k1Blake160Multisig.injectCapacity(
      txSkeleton,
      outputIndex,
      fromInfo,
      { config }
    );
  }

  return txSkeleton;
}

function _checkFromInfoSince(fromInfo, config) {
  let since;
  if (typeof fromInfo === "string") {
    // fromInfo is an address
    const fromScript = parseAddress(fromInfo, { config });
    const args = fromScript.args;
    if (args.length === 58) {
      since = readBigUInt64LE("0x" + args.slice(42));
    }
  } else {
    since = fromInfo.since;
  }

  if (since != null) {
    const { relative, type } = parseSince(since);
    if (!(!relative && type === "epochNumber")) {
      throw new Error(
        "Can't deposit a dao cell with multisig locktime which not using absolute-epoch-number format!"
      );
    }
  }
}

async function* listDaoCells(
  cellProvider,
  fromAddress,
  cellType, // "deposit" or "withdraw"
  { config = undefined } = {}
) {
  config = config || getConfig();
  const fromScript = parseAddress(fromAddress, { config });
  const daoTypeScript = _daoTypeScript(config);
  let data = null;
  if (cellType === "deposit") {
    data = DEPOSIT_DAO_DATA;
  }
  const cellCollector = cellProvider.collector({
    lock: fromScript,
    type: daoTypeScript,
    data,
  });
  for await (const inputCell of cellCollector.collect()) {
    if (cellType === "withdraw" && inputCell.data === DEPOSIT_DAO_DATA) {
      continue;
    }

    yield inputCell;
  }
}

async function withdraw(
  txSkeleton,
  fromInput,
  fromInfo,
  { config = undefined } = {}
) {
  config = config || getConfig();
  _checkDaoScript(config);
  txSkeleton = _addDaoCellDep(txSkeleton, config);

  // check inputs.size == outputs.size
  if (txSkeleton.get("inputs").size !== txSkeleton.get("outputs").size) {
    throw new Error("Input size must equals to output size in txSkeleton!");
  }

  // TODO: check fromInput

  const cellProvider = txSkeleton.get("cellProvider");
  if (!cellProvider) {
    throw new Error("Cell provider is missing!");
  }
  const typeScript = fromInput.cell_output.type;
  const DAO_SCRIPT = config.SCRIPTS.DAO;
  if (
    typeScript.code_hash !== DAO_SCRIPT.CODE_HASH ||
    typeScript.hash_type !== DAO_SCRIPT.HASH_TYPE ||
    fromInput.data !== DEPOSIT_DAO_DATA
  ) {
    throw new Error("fromInput is not a DAO deposit cell.");
  }

  txSkeleton = txSkeleton.update("outputs", (outputs) => {
    return outputs.push({
      cell_output: {
        capacity: fromInput.cell_output.capacity,
        lock: fromInput.cell_output.lock,
        type: fromInput.cell_output.type,
      },
      data: toBigUInt64LE(fromInput.block_number),
      out_point: null,
      block_hash: null,
    });
  });

  txSkeleton = txSkeleton.update("inputs", (inputs) => {
    return inputs.push(fromInput);
  });

  // add an empty witness
  txSkeleton = txSkeleton.update("witnesses", (witnesses) => {
    return witnesses.push("0x");
  });

  // add header deps
  txSkeleton = txSkeleton.update("headerDeps", (headerDeps) => {
    return headerDeps.push(fromInput.block_hash);
  });

  // fix inputs / outputs / witnesses
  txSkeleton = txSkeleton.update("fixedEntries", (fixedEntries) => {
    return fixedEntries.push(
      {
        field: "inputs",
        index: txSkeleton.get("inputs").size - 1,
      },
      {
        field: "outputs",
        index: txSkeleton.get("outputs").size - 1,
      }
    );
  });

  // setup input cell
  const fromLockScript = fromInput.cell_output.lock;
  if (_isSecp256k1Blake160(fromLockScript, config)) {
    txSkeleton = await secp256k1Blake160.setupInputCell(
      txSkeleton,
      txSkeleton.get("inputs").size - 1,
      { config }
    );
  } else if (_isSecp256k1Blake160Multisig(fromLockScript, config)) {
    txSkeleton = secp256k1Blake160Multisig.setupInputCell(
      txSkeleton,
      txSkeleton.get("inputs").size - 1,
      fromInfo || generateAddress(fromLockScript, { config }),
      { config }
    );
  }

  return txSkeleton;
}

// epoch: bigint
function parseEpoch(epoch) {
  return {
    length: (epoch >> BigInt(40)) & BigInt(0xffff),
    index: (epoch >> BigInt(24)) & BigInt(0xffff),
    number: epoch & BigInt(0xffffff),
  };
}

function epochSince({ length, index, number }) {
  return (
    (BigInt(0x20) << BigInt(56)) +
    (length << BigInt(40)) +
    (index << BigInt(24)) +
    number
  );
}

async function unlock(
  txSkeleton,
  depositInput,
  withdrawInput,
  toAddress,
  fromInfo,
  { config = undefined } = {}
) {
  config = config || getConfig();
  _checkDaoScript(config);
  txSkeleton = _addDaoCellDep(txSkeleton, config);

  const cellProvider = txSkeleton.get("cellProvider");
  if (!cellProvider) {
    throw new Error("Cell provider is missing!");
  }
  const rpc = new RPC(cellProvider.uri);

  const typeScript = depositInput.cell_output.type;
  const DAO_SCRIPT = config.SCRIPTS.DAO;
  if (
    typeScript.code_hash !== DAO_SCRIPT.CODE_HASH ||
    typeScript.hash_type !== DAO_SCRIPT.HASH_TYPE ||
    depositInput.data !== DEPOSIT_DAO_DATA
  ) {
    throw new Error("depositInt is not a DAO deposit cell.");
  }

  const withdrawTypeScript = withdrawInput.cell_output.type;
  if (
    withdrawTypeScript.code_hash !== DAO_SCRIPT.CODE_HASH ||
    withdrawTypeScript.hash_type !== DAO_SCRIPT.HASH_TYPE ||
    withdrawInput.data === DEPOSIT_DAO_DATA
  ) {
    throw new Error("withdrawInput is not a DAO withdraw cell.");
  }

  // TODO: check depositInput and withdrawInput match

  // calculate since & capacity (interest)
  const depositBlockHeader = await rpc.get_header(depositInput.block_hash);
  const depositEpoch = parseEpoch(BigInt(depositBlockHeader.epoch));
  // const depositCapacity = BigInt(depositInput.cell_output.capacity)

  const withdrawBlockHeader = await rpc.get_header(withdrawInput.block_hash);
  const withdrawEpoch = parseEpoch(BigInt(withdrawBlockHeader.epoch));

  const withdrawFraction = withdrawEpoch.index * depositEpoch.length;
  const depositFraction = depositEpoch.index * withdrawEpoch.length;
  let depositedEpochs = withdrawEpoch.number - depositEpoch.number;
  if (withdrawFraction > depositFraction) {
    depositedEpochs += BigInt(1);
  }
  const lockEpochs =
    ((depositedEpochs + (DAO_LOCK_PERIOD_EPOCHS - BigInt(1))) /
      DAO_LOCK_PERIOD_EPOCHS) *
    DAO_LOCK_PERIOD_EPOCHS;
  const minimalSinceEpoch = {
    number: depositEpoch.number + lockEpochs,
    index: depositEpoch.index,
    length: depositEpoch.length,
  };
  const minimalSince = epochSince(minimalSinceEpoch);
  const outputCapacity = await rpc.calculate_dao_maximum_withdraw(
    depositInput.out_point,
    withdrawBlockHeader.hash
  );

  const toScript = parseAddress(toAddress, { config });
  txSkeleton = txSkeleton.update("outputs", (outputs) => {
    return outputs.push({
      cell_output: {
        capacity: outputCapacity,
        lock: toScript,
        type: null,
      },
      data: "0x",
      out_point: null,
      block_hash: null,
    });
  });

  txSkeleton = txSkeleton.update("inputs", (inputs) => {
    return inputs.push(withdrawInput);
  });

  txSkeleton = txSkeleton.update("inputSinces", (inputSinces) => {
    return (inputSinces = inputSinces.set(
      txSkeleton.get("inputs").size - 1,
      "0x" + minimalSince.toString(16)
    ));
  });

  while (txSkeleton.get("witnesses").size < txSkeleton.get("inputs").size - 1) {
    txSkeleton = txSkeleton.update("witnesses", (witnesses) =>
      witnesses.push("0x")
    );
  }

  // add header deps
  txSkeleton = txSkeleton.update("headerDeps", (headerDeps) => {
    return headerDeps.push(depositInput.block_hash, withdrawInput.block_hash);
  });

  const depositHeaderDepIndex = txSkeleton.get("headerDeps").size - 2;

  // add an empty witness
  txSkeleton = txSkeleton.update("witnesses", (witnesses) => {
    const witnessArgs = {
      input_type: toBigUInt64LE(depositHeaderDepIndex),
    };
    return witnesses.push(
      new Reader(
        core.SerializeWitnessArgs(normalizers.NormalizeWitnessArgs(witnessArgs))
      ).serializeJson()
    );
  });

  // fix inputs / outputs / witnesses
  txSkeleton = txSkeleton.update("fixedEntries", (fixedEntries) => {
    return fixedEntries.push(
      {
        field: "inputs",
        index: txSkeleton.get("inputs").size - 1,
      },
      {
        field: "outputs",
        index: txSkeleton.get("outputs").size - 1,
      },
      {
        field: "witnesses",
        index: txSkeleton.get("witnesses").size - 1,
      },
      {
        filed: "headerDeps",
        index: txSkeleton.get("headerDeps").size - 2,
      }
    );
  });

  // setup input cell
  const fromLockScript = withdrawInput.cell_output.lock;
  if (_isSecp256k1Blake160(fromLockScript, config)) {
    txSkeleton = await secp256k1Blake160.setupInputCell(
      txSkeleton,
      txSkeleton.get("inputs").size - 1,
      { config }
    );
  } else if (_isSecp256k1Blake160Multisig(fromLockScript, config)) {
    txSkeleton = secp256k1Blake160Multisig.setupInputCell(
      txSkeleton,
      txSkeleton.get("inputs").size - 1,
      fromInfo || generateAddress(fromLockScript, { config }),
      { config }
    );
  }

  return txSkeleton;
}

// returns bigint
function calculateUnlockSince(
  depositBlockHeaderEpoch,
  withdrawBlockHeaderEpoch
) {
  const depositEpoch = parseEpoch(BigInt(depositBlockHeaderEpoch));
  const withdrawEpoch = parseEpoch(BigInt(withdrawBlockHeaderEpoch));

  const withdrawFraction = withdrawEpoch.index * depositEpoch.length;
  const depositFraction = depositEpoch.index * withdrawEpoch.length;
  let depositedEpochs = withdrawEpoch.number - depositEpoch.number;
  if (withdrawFraction > depositFraction) {
    depositedEpochs += BigInt(1);
  }
  const lockEpochs =
    ((depositedEpochs + (DAO_LOCK_PERIOD_EPOCHS - BigInt(1))) /
      DAO_LOCK_PERIOD_EPOCHS) *
    DAO_LOCK_PERIOD_EPOCHS;
  const minimalSinceEpoch = {
    number: depositEpoch.number + lockEpochs,
    index: depositEpoch.index,
    length: depositEpoch.length,
  };
  const minimalSince = epochSince(minimalSinceEpoch);

  return minimalSince;
}

function _daoTypeScript(config) {
  const DAO_SCRIPT = config.SCRIPTS.DAO;
  return {
    code_hash: DAO_SCRIPT.CODE_HASH,
    hash_type: DAO_SCRIPT.HASH_TYPE,
    args: "0x",
  };
}

function _checkDaoScript(config) {
  const DAO_SCRIPT = config.SCRIPTS.DAO;
  if (!DAO_SCRIPT) {
    throw new Error("Provided config does not have DAO script setup!");
  }
}

/**
 *
 * @param {TransactionSkeleton} txSkeleton
 * @param {any} config
 * @returns {TransactionSkeleton} txSkeleton
 */
function _addDaoCellDep(txSkeleton, config) {
  const template = config.SCRIPTS.DAO;
  return _addCellDep(txSkeleton, {
    out_point: {
      tx_hash: template.TX_HASH,
      index: template.INDEX,
    },
    dep_type: template.DEP_TYPE,
  });
}

function _addCellDep(txSkeleton, newCellDep) {
  const cellDep = txSkeleton.get("cellDeps").find((cellDep) => {
    return (
      cellDep.dep_type === newCellDep.dep_type &&
      new values.OutPointValue(cellDep.out_point, { validate: false }).equals(
        new values.OutPointValue(newCellDep.out_point, { validate: false })
      )
    );
  });

  if (!cellDep) {
    txSkeleton = txSkeleton.update("cellDeps", (cellDeps) => {
      return cellDeps.push({
        out_point: newCellDep.out_point,
        dep_type: newCellDep.dep_type,
      });
    });
  }

  return txSkeleton;
}

function _isSecp256k1Blake160(script, config) {
  const template = config.SCRIPTS.SECP256K1_BLAKE160;

  return (
    script.code_hash === template.CODE_HASH &&
    script.hash_type === template.HASH_TYPE
  );
}

function _isSecp256k1Blake160Multisig(script, config) {
  const template = config.SCRIPTS.SECP256K1_BLAKE160_MULTISIG;

  return (
    script.code_hash === template.CODE_HASH &&
    script.hash_type === template.HASH_TYPE
  );
}

function extractDaoData(dao) {
  if (!/^(0x)?([0-9a-fA-F]){64}$/.test(dao)) {
    throw new Error("Invalid dao format!");
  }

  const len = 8 * 2;
  const hex = dao.startsWith("0x") ? dao.slice(2) : dao;

  return ["c", "ar", "s", "u"]
    .map((key, i) => {
      return {
        [key]: readBigUInt64LE("0x" + hex.slice(len * i, len * (i + 1))),
      };
    })
    .reduce((result, c) => ({ ...result, ...c }), {});
}

function calculateMaximumWithdraw(withdrawCell, depositDao, withdrawDao) {
  const depositAR = extractDaoData(depositDao).ar;
  const withdrawAR = extractDaoData(withdrawDao).ar;

  const occupiedCapacity = minimalCellCapacity(withdrawCell);
  const outputCapacity = BigInt(withdrawCell.cell_output.capacity);
  const countedCapacity = outputCapacity - occupiedCapacity;
  const withdrawCountedCapacity = (countedCapacity * withdrawAR) / depositAR;

  return withdrawCountedCapacity + occupiedCapacity;
}

module.exports = {
  deposit,
  listDaoCells,
  withdraw,
  unlock,
  calculateMaximumWithdraw,
  calculateUnlockSince,
};<|MERGE_RESOLUTION|>--- conflicted
+++ resolved
@@ -1,19 +1,12 @@
-<<<<<<< HEAD
 const {
   configs,
   parseAddress,
   minimalCellCapacity,
 } = require("@ckb-lumos/helpers");
-const { LINA } = configs;
 const { core, values, utils, since: sinceUtils } = require("@ckb-lumos/base");
+const { getConfig } = require("@ckb-lumos/config-manager");
 const { toBigUInt64LE, readBigUInt64LE } = utils;
 const { parseSince } = sinceUtils;
-=======
-const { parseAddress } = require("@ckb-lumos/helpers");
-const { core, values, utils } = require("@ckb-lumos/base");
-const { getConfig } = require("@ckb-lumos/config-manager");
-const { toBigUInt64LE } = utils;
->>>>>>> 68848e4c
 const { normalizers, Reader, RPC } = require("ckb-js-toolkit");
 const secp256k1Blake160 = require("./secp256k1_blake160");
 const secp256k1Blake160Multisig = require("./secp256k1_blake160_multisig");
